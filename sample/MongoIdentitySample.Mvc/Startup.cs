﻿using AspNetCore.Identity.MongoDbCore.Infrastructure;
using AspNetCore.Identity.MongoDbCore.Models;
using Microsoft.AspNetCore.Builder;
using Microsoft.AspNetCore.Hosting;
using Microsoft.AspNetCore.Identity;
using Microsoft.Extensions.Hosting;
using Microsoft.Extensions.Configuration;
using Microsoft.Extensions.DependencyInjection;
using MongoIdentitySample.Mvc.Models;
using MongoIdentitySample.Mvc.Services;
<<<<<<< HEAD
using AspNetCore.Identity.MongoDbCore.Models;
using Microsoft.AspNetCore.Identity;
using AspNetCore.Identity.MongoDbCore.Infrastructure;
using Microsoft.Extensions.Hosting;
=======
using System;
using Microsoft.Extensions.Logging;
>>>>>>> 6212092d

namespace MongoIdentitySample.Mvc
{
    public class Startup
    {
<<<<<<< HEAD
        public Startup(IWebHostEnvironment env)
        {
            var builder = new ConfigurationBuilder()
                .SetBasePath(env.ContentRootPath)
                .AddJsonFile("appsettings.json", optional: false, reloadOnChange: true)
                .AddJsonFile($"appsettings.{env.EnvironmentName}.json", optional: true)
                //per user config that is not committed to repo, use this to override settings (e.g. connection string) based on your local environment.
                .AddJsonFile($"appsettings.local.json", optional: true); 
=======
        const string DevEnvironmentName = "Development";
        public Startup(IWebHostEnvironment env)
        {
            var builder = new ConfigurationBuilder()
                .AddJsonFile("appsettings.json", optional: true, reloadOnChange: true)
                .AddJsonFile($"appsettings.{env.EnvironmentName}.json", optional: true);
>>>>>>> 6212092d

            builder.AddEnvironmentVariables();
            Configuration = builder.Build();
        }

        public IConfigurationRoot Configuration { get; }

        // This method gets called by the runtime. Use this method to add services to the container.
        public void ConfigureServices(IServiceCollection services)
        {
            // Add framework services.
            var mongoSettings = Configuration.GetSection(nameof(MongoDbSettings));
            var settings = Configuration.GetSection(nameof(MongoDbSettings)).Get<MongoDbSettings>();

            services.AddSingleton<MongoDbSettings>(settings);
            services.AddIdentity<ApplicationUser, MongoIdentityRole>()
                    .AddMongoDbStores<ApplicationUser, MongoIdentityRole, Guid>(settings.ConnectionString, settings.DatabaseName)
                    .AddSignInManager()
                    .AddDefaultTokenProviders();

            services.AddMvc();

<<<<<<< HEAD
            services.AddApplicationInsightsTelemetry();
=======
            //services.AddAuthentication(o =>
            //{
            //    o.DefaultScheme = IdentityConstants.ApplicationScheme;
            //    o.DefaultSignInScheme = IdentityConstants.ExternalScheme;
            //})
            //.AddIdentityCookies(o => { });

>>>>>>> 6212092d

            // Add application services.
            services.AddTransient<IEmailSender, AuthMessageSender>();
            services.AddTransient<ISmsSender, AuthMessageSender>();
        }

        // This method gets called by the runtime. Use this method to configure the HTTP request pipeline.
<<<<<<< HEAD
        public void Configure(IApplicationBuilder app, IWebHostEnvironment env) //, ILoggerFactory loggerFactory)
=======
        public void Configure(IApplicationBuilder app, IWebHostEnvironment env, ILoggerFactory loggerFactory)
>>>>>>> 6212092d
        {
            if (env.IsDevelopment())
            {
                app.UseDeveloperExceptionPage();
                app.UseBrowserLink();
            }
            else
            {
                app.UseExceptionHandler("/Home/Error");
            }

            app.UseStaticFiles();

            app.UseRouting();

            app.UseAuthentication();
            app.UseAuthorization();
<<<<<<< HEAD
            // Add external authentication middleware below. To configure them please see https://go.microsoft.com/fwlink/?LinkID=532715
=======
>>>>>>> 6212092d

            app.UseEndpoints(endpoints =>
            {
                endpoints.MapDefaultControllerRoute();
                endpoints.MapRazorPages();
            });
        }
    }
}<|MERGE_RESOLUTION|>--- conflicted
+++ resolved
@@ -8,21 +8,13 @@
 using Microsoft.Extensions.DependencyInjection;
 using MongoIdentitySample.Mvc.Models;
 using MongoIdentitySample.Mvc.Services;
-<<<<<<< HEAD
-using AspNetCore.Identity.MongoDbCore.Models;
-using Microsoft.AspNetCore.Identity;
-using AspNetCore.Identity.MongoDbCore.Infrastructure;
-using Microsoft.Extensions.Hosting;
-=======
+using Microsoft.Extensions.Logging;
 using System;
-using Microsoft.Extensions.Logging;
->>>>>>> 6212092d
 
 namespace MongoIdentitySample.Mvc
 {
     public class Startup
     {
-<<<<<<< HEAD
         public Startup(IWebHostEnvironment env)
         {
             var builder = new ConfigurationBuilder()
@@ -31,14 +23,6 @@
                 .AddJsonFile($"appsettings.{env.EnvironmentName}.json", optional: true)
                 //per user config that is not committed to repo, use this to override settings (e.g. connection string) based on your local environment.
                 .AddJsonFile($"appsettings.local.json", optional: true); 
-=======
-        const string DevEnvironmentName = "Development";
-        public Startup(IWebHostEnvironment env)
-        {
-            var builder = new ConfigurationBuilder()
-                .AddJsonFile("appsettings.json", optional: true, reloadOnChange: true)
-                .AddJsonFile($"appsettings.{env.EnvironmentName}.json", optional: true);
->>>>>>> 6212092d
 
             builder.AddEnvironmentVariables();
             Configuration = builder.Build();
@@ -54,6 +38,7 @@
             var settings = Configuration.GetSection(nameof(MongoDbSettings)).Get<MongoDbSettings>();
 
             services.AddSingleton<MongoDbSettings>(settings);
+            
             services.AddIdentity<ApplicationUser, MongoIdentityRole>()
                     .AddMongoDbStores<ApplicationUser, MongoIdentityRole, Guid>(settings.ConnectionString, settings.DatabaseName)
                     .AddSignInManager()
@@ -61,17 +46,7 @@
 
             services.AddMvc();
 
-<<<<<<< HEAD
             services.AddApplicationInsightsTelemetry();
-=======
-            //services.AddAuthentication(o =>
-            //{
-            //    o.DefaultScheme = IdentityConstants.ApplicationScheme;
-            //    o.DefaultSignInScheme = IdentityConstants.ExternalScheme;
-            //})
-            //.AddIdentityCookies(o => { });
-
->>>>>>> 6212092d
 
             // Add application services.
             services.AddTransient<IEmailSender, AuthMessageSender>();
@@ -79,11 +54,7 @@
         }
 
         // This method gets called by the runtime. Use this method to configure the HTTP request pipeline.
-<<<<<<< HEAD
-        public void Configure(IApplicationBuilder app, IWebHostEnvironment env) //, ILoggerFactory loggerFactory)
-=======
         public void Configure(IApplicationBuilder app, IWebHostEnvironment env, ILoggerFactory loggerFactory)
->>>>>>> 6212092d
         {
             if (env.IsDevelopment())
             {
@@ -101,10 +72,6 @@
 
             app.UseAuthentication();
             app.UseAuthorization();
-<<<<<<< HEAD
-            // Add external authentication middleware below. To configure them please see https://go.microsoft.com/fwlink/?LinkID=532715
-=======
->>>>>>> 6212092d
 
             app.UseEndpoints(endpoints =>
             {
