--- conflicted
+++ resolved
@@ -8,18 +8,7 @@
     {
         public static void Main(string[] args)
         {
-<<<<<<< HEAD
             CreateHostBuilder(args).Build().Run();
-=======
-            var host = new WebHostBuilder()
-                .UseKestrel()
-                .UseContentRoot(Directory.GetCurrentDirectory())
-                .UseIISIntegration()
-                .UseStartup<Startup>()
-                .Build();
-
-            host.Run();
->>>>>>> 6212092d
         }
 
         protected static IHostBuilder CreateHostBuilder(string[] args) =>
